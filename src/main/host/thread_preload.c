--- conflicted
+++ resolved
@@ -27,12 +27,8 @@
 
     SysCallHandler* sys;
 
-<<<<<<< HEAD
     pid_t childPID;
     ShMemBlock ipc_blk;
-=======
-    int eventFD;
->>>>>>> 118e0b43
 
     int isRunning;
     int returnCode;
@@ -116,34 +112,8 @@
     worker_countObject(OBJECT_TYPE_THREAD_PRELOAD, COUNTER_TYPE_FREE);
 }
 
-<<<<<<< HEAD
-static int _threadpreload_fork_exec(ThreadPreload* thread, const char* file,
-                                    char* const argv[], char* const envp[]) {
-    int rc = 0;
-=======
-static void _threadpreload_create_ipc_sockets(ThreadPreload* thread,
-                                              int* child_fd) {
-    utility_assert(thread != NULL && child_fd != NULL);
-
-    int socks[2] = {0, 0};
-
-    int rc = socketpair(AF_UNIX, SOCK_DGRAM, 0, socks);
-
-    if (rc == 0) {
-        thread->eventFD = socks[0];
-        *child_fd = socks[1];
-
-        // set the parent fd to close on exec
-        fcntl(thread->eventFD, F_SETFD, FD_CLOEXEC);
-    } else {
-        error("socketpair() call failed");
-        thread->eventFD = *child_fd = -1;
-    }
-}
-
 static pid_t _threadpreload_fork_exec(ThreadPreload* thread, const char* file, char* const argv[],
                                       char* const envp[]) {
->>>>>>> 118e0b43
     pid_t pid = vfork();
 
     switch (pid) {
@@ -186,12 +156,7 @@
     thread->isRunning = 0;
 }
 
-<<<<<<< HEAD
-void threadpreload_run(Thread* base, gchar** argv, gchar** envv) {
-
-=======
 pid_t threadpreload_run(Thread* base, gchar** argv, gchar** envv) {
->>>>>>> 118e0b43
     ThreadPreload* thread = _threadToThreadPreload(base);
 
     /* set the env for the child */
@@ -260,13 +225,9 @@
             case SHD_SHIM_EVENT_START: {
                 // send the message to the shim to call main(),
                 // the plugin will run until it makes a blocking call
-<<<<<<< HEAD
-                debug("sending start event code to %d on %d", thread->childPID,
+                debug("sending start event code to %d on %p", thread->base.nativePid,
                       thread->ipc_blk.p);
-=======
-                debug("sending start event code to %d on %d", thread->base.nativePid,
-                      thread->eventFD);
->>>>>>> 118e0b43
+
                 thread->currentEvent.event_data.start.simulation_nanos =
                     worker_getEmulatedTime();
                 shimevent_sendEventToPlugin(thread->ipc_blk.p, &thread->currentEvent);
